import concurrent.futures  # For creating threadpool for multithreading users
import logging  # Logging tool for writing output to file
import logging.handlers  # Logging handlers for stdout printing
import threading
import os
import sys  # Operating system endpoints
import time  # Time library for measuring performance
from itertools import chain  # Iteration tool for iterating complex lists

from dotenv import load_dotenv
import requests  # Networking library for python
from canvasapi import account  # Canvas API Library for python
<<<<<<< HEAD
from canvasapi import Canvas, course, exceptions, user
=======
from canvasapi import Canvas, course, exceptions
>>>>>>> e37b3153

#############################################################################################
## Configuration Options
#############################################################################################

# Load environment variables
env_file_path = os.path.join(os.getcwd(), '.env')
load_dotenv(dotenv_path=env_file_path)

TERM_IDS = sys.argv[1].split(",")  # Read Term IDs from Command line input
API_URL = os.environ.get("CANVAS_URL")  # Assign API URL from Configuration file
API_KEY = os.environ.get("CANVAS_API_KEY")  # Assign API KEY from Configuration file

HEADERS = {  # Headers to be included with each request
    "Content-type": "application/json",  # Data type to submit to Canvas
    "Authorization": f"Bearer {API_KEY}",  # Authorisation using API Key
}

TIMEOUT_SECONDS = {  # Timeouts for reading data in and out of a request
    "in": 5,
    "out": 5,
}

NOTIFICATION_OPTIONS = {  # Canvas notification options
    0: "never",  # NEVER notify
    1: "immediately",  # IMMEDIATELY notify
    2: "daily",  # DAILY summary notification
    3: "weekly",  # WEEKLY summary notification
}

ENROLLMENT_TYPES = {0: "observer"}  # Canvas user types  # Observer type user

EXCLUDED_NOTIFICATIONS = (  # Notification categories to exclude
    "confirm_sms_communication_channel",
    "account_user_notification",
)

CANVAS_ACCOUNT = os.getenv(
    "CANVAS_ACCOUNT"
)  # Canvas account for access level (DEFAULT => 1)

LOG_LEVEL = logging.INFO  # Set the logging level for the terminal and the logfile

MAX_THREADS = 20  # Number of threads to use in multithreading
FILE_LOCK = threading.Lock()  # Locks the log file for writing

#############################################################################################
## Custom Exceptions
#############################################################################################

class BaseNotifierException(Exception):
    """Base exception for the script"""

class ForbiddenResourceException(BaseNotifierException):
    """Forbidden to access the provided resource"""


class APIConnectionException(BaseNotifierException):
    """Cannot connect to the API"""


class APIResourceUnavailableException(BaseNotifierException):
    """The resource requested through the API is not available"""


class APITimeOutException(BaseNotifierException):
    """API has timed out"""


class InvalidConfigurationException(BaseNotifierException):
    """Invalid configuration for canvas"""


class CanvasAccountException(BaseNotifierException):
    """An error retrieving the Nominated account"""


#############################################################################################
# Configure the logger
# ===================
logFormatter = logging.Formatter(
    "%(asctime)s [%(threadName)-12.12s] [%(levelname)-5.5s]  %(message)s"
)
rootLogger = logging.getLogger(__name__)
rootLogger.setLevel(LOG_LEVEL)

fileHandler = logging.FileHandler("logfile.log")
fileHandler.setFormatter(logFormatter)
rootLogger.addHandler(fileHandler)

consoleHandler = logging.StreamHandler(sys.stdout)
rootLogger.addHandler(consoleHandler)
# ===================

#############################################################################################
## Functions
#############################################################################################


def connect_to_canvas(api_domain: str, api_key: str) -> Canvas:
    """
    Connects to canvas instance and returns an object which is able to
    gather data about users and courses.
    """

    # Print action to console
    rootLogger.info(f"Accessing: {api_domain}")
    rootLogger.info(f"Using API key {api_key}...\n")

    try:
        canvas = Canvas(api_domain, api_key)
    except (exceptions.CanvasException, Warning) as canvas_exception:
        rootLogger.exception("Fatal Error creating Canvas connection.")
        rootLogger.exception(canvas_exception)
        rootLogger.exception("Ensure that your API key is valid")
        rootLogger.exception(
            "Ensure that your api reference does not contain 'api/v1/'"
        )
        exit()
    return canvas


def get_account(canvas_connection: Canvas, account_number: int) -> account.Account:
    """
    Retrieves the main account from canvas for the script
    to use to access all courses for the given term.

    Raises:
        canvas_bad_request: _description_
        invalid_token: _description_
        unauthorized: _description_
        forbidden: _description_
        resource_nonexistant: _description_

    Returns:
        Account: Canvas user account
    """
    try:
        user_account: account.Account = canvas_connection.get_account(account_number)
    except (
        exceptions.BadRequest,
        exceptions.Unauthorized,
        exceptions.Forbidden,
        exceptions.ResourceDoesNotExist,
        exceptions.UnprocessableEntity,
    ) as canvas_exception:
        rootLogger.exception(
            "There was an error retrieving user account: %s", canvas_exception
        )
        raise

    return user_account


def display_term_ids(TERM_IDS):
    """
    Documents the term id's which are being operated on.
    """
    rootLogger.info("Accessing Term IDs:")
    for term_id in TERM_IDS:
        rootLogger.info(f"{'-':^10}{term_id}\n")


def get_courses_by_term_ids(canvas_account: account.Account):
    """
    Retrieves the courses in the given term, the courses which are accessed must be visible
    from the account which has been set by CANVAS_ACCOUNT. This is most effectual when an
    Admin account is used.
    """

    # Variables
    course_list: list[course.Course] = list()

    # Iterate over terms and retrieve a course
    # Expand out the list of courses for each term and concatenate to
    # the previous terms courses
    for term_id in TERM_IDS:
        course_list = list(
            chain(
                course_list,
                canvas_account.get_courses(per_page=500, enrollment_term_id=term_id),
            )
        )
    return course_list


def get_user_ids(all_courses: list[course.Course], user_type: str) -> list[int]:
    """
    For each course, finds and retrieves the user ID for each of the chosen user type.
    """

    # Variables
    all_user_ids = list()
    start_time = time.time()

    # Formatting for log file
    rootLogger.info("Courses\n" + "=" * 60)

    def threaded_courses(chosen_course) -> list[int]:
        course_observer_ids = get_course_user_ids(chosen_course, user_type)
        rootLogger.info(
            f'{"-":^10}{chosen_course.name :<50} : {len(course_observer_ids) :>5} {user_type}'
        )
        return course_observer_ids

    # Iterate over all courses, find users of nominated type
    # add these users to a large list of users
    with concurrent.futures.ThreadPoolExecutor(max_workers=MAX_THREADS) as executor:
        results = executor.map(threaded_courses, all_courses)
        
    for result in results:
        all_user_ids = result + all_user_ids

    rootLogger.info(
        f"Finished in: {time.asctime(time.localtime(time.time() - start_time)) :>20}"
    )

    return all_user_ids


def get_course_user_ids(canvas_course: course.Course, enrolment_type: str):
    """
    For a course, retrieve all users of a particular user type. These user types are
    defined in the ENROLMENT_TYPES.
    """
    course_user_ids = list()
    users = canvas_course.get_users(enrollment_type=enrolment_type)

    for user in users:
        course_user_ids.append(user.id)

    return course_user_ids


def remove_duplicates(user_list) -> set[int]:
    """
    Removes duplicate user ids from the list of users
    this is achieved by converting to set, which cannot have duplicates
    """
    return set(user_list)


def iterate_users(
    canvas_instance: Canvas, user_list: set[int], notification_setting: str
):
    """
    Iterates over the list and updates each user's notification settings
    """

    # Variables
    user_count = len(user_list)
    current_user = 0

    rootLogger.info(
        "\n"
        + "=" * 60
        + f"\n Total: {len(user_list)} observers"
        + "\n"
        + "=" * 60
        + "\n"
    )

    with concurrent.futures.ThreadPoolExecutor(
        max_workers=MAX_THREADS
    ) as executor:
        futures = [
            executor.submit(
                submit_user_for_change, id, canvas_instance, notification_setting
            )
            for id in user_list
        ]

        # Execute the futures which are being processed
        concurrent.futures.wait(futures)


def submit_user_for_change(
    user_id: int, canvas_instance: Canvas, notification_setting: str
):
    """Function which prints information about current user,
    then sends the user's account for the notification settings to be changed.

    Args:
        user_id (int): _description_
    """
    # Variables
    start_time = time.time()
    user = canvas_instance.get_user(user_id)
    canvas_output: list[str] = []

    canvas_output. append(
        f"{'-':^10}{user.name} (ID: {user.id})"
    )
    canvas_output.append("-" * 60)

    # For this user, update all their notification preferences
    output = update_user_notification_preferences(user, notification_setting)

    for text in output:
        canvas_output.append(
            text
        )

    canvas_output.append(
        f"User change time: {time.time() - start_time} seconds\n" + "=" * 60
    )
    
    for output in canvas_output:
        with FILE_LOCK:
            rootLogger.info(
                output
            )


<<<<<<< HEAD
def update_user_notification_preferences(user: user.User, desired_preference):
=======
def update_user_notification_preferences(user, desired_preference) -> list[str]:
>>>>>>> e37b3153
    """
    For each user gathers the communication channels which they are subscribed to, then
    updates their communication preferences with the selected communication preference.
    These preferences are found in NOTIFICATION_OPTIONS
    """
<<<<<<< HEAD
    channels = user.get_communication_channels()
=======

    # Variables
    text_output: list[str] = []
    channels: user = user.get_communication_channels()
>>>>>>> e37b3153
    for channel in channels:
        # Append output to output list
        text_output.append(f"{'-':^10} {channel}")

        # Get the notification preferences for a channel
        try:
            response = requests.get(
                f"{API_URL}api/v1/users/{user.id}/communication_channels/{channel.id}/notification_preferences",
                headers=HEADERS,
                timeout=(TIMEOUT_SECONDS["in"], TIMEOUT_SECONDS["out"]),
            )
        except (
            requests.exceptions.Timeout,  # Request times out
            requests.exceptions.ProxyError,  # Proxy settings preventing channel aquisition
            requests.exceptions.HTTPError,  # Http error occured during channel aquisition
        ) as user_channel_error:
            rootLogger.error(
                "An error occured retrieving notification preferences for:%s's - %s channel.",
                user.name,
                channel,
            )
            rootLogger.exception(user_channel_error)

        else:
            preferences = response.json()["notification_preferences"]
            # Filter the preferences that don't match the desired_preference
            preferences = [
                pref
                for pref in preferences
                if pref["frequency"] != desired_preference
                and not (pref["notification"] in EXCLUDED_NOTIFICATIONS)
            ]

            if not (len(preferences) > 0):
<<<<<<< HEAD
                rootLogger.info(f"{'-':^10}{'No Preferences to update.':<45}")
                return

            for preference in preferences:
                thread = threading.Thread(
                    target=send_to_canvas,
                    args=(user, desired_preference, channel, preference),
                )
                threads.append(thread)

            for thread in threads:
                thread.start()

            for thread in threads:
                thread.join()

            rootLogger.info("All updates sent.")


def send_to_canvas(user: user.User, desired_preference, channel, preference):
=======
                text_output.append(f"{'-':^10}{'No Preferences to update.':<45}")
                return text_output

            # Create thread executor and create pool of execution threads
            with concurrent.futures.ThreadPoolExecutor(
                max_workers=len(preferences)
            ) as submission_executor:
                submission_futures = [
                    submission_executor.submit(
                        send_to_canvas, user, desired_preference, channel, preference
                    )
                    for preference in preferences
                ]
            
                # Run all futures
                concurrent.futures.wait(submission_futures)
            
            # Retrieve all results from threads
            for future in submission_futures:
                text_output.append(future.result())

            text_output.append("All updates sent.")
    
    # Return all text outputs
    return text_output


def send_to_canvas(user, desired_preference, channel, preference) -> str:
>>>>>>> e37b3153
    """
    Sends the notification preference for a particular chanel to the Canvas server
    """
    payload = {"notification_preferences": [{"frequency": desired_preference}]}

    try:
        response = requests.put(
            f"{API_URL}api/v1/users/self/communication_channels/{channel.id}/notification_preferences/{preference['notification']}?as_user_id={user.id}",
            headers=HEADERS,
            json=payload,
            timeout=(TIMEOUT_SECONDS["in"], TIMEOUT_SECONDS["out"]),
        )
    except (
        requests.exceptions.Timeout,  # Request times out
        requests.exceptions.ProxyError,  # Proxy settings preventing channel aquisition
        requests.exceptions.ConnectionError,  # Connection is lost
    ) as update_settings_error:
        rootLogger.exception(
            "An error occured with the requests module preventing settings update"
        )
        rootLogger.exception(update_settings_error)
        return

    return f'{"-":^10}{preference["notification"]:<45}{"=> " + desired_preference:>10} ( {"OK" if response.ok else f"FAILED - {response.status_code}"} )'


#############################################################################################
## Main
#############################################################################################


def main():
    """Main function for the script, drives all other functions.

    Raises:
        InvalidConfigurationException:
            Signals that the configuration of the .env file is incorrect
    """

    # Variables
    program_start = time.time()
    chosen_notification_option = os.getenv("NOTIFICATION_OPTION")
    chosen_enrolment = os.getenv("ENROLMENT_OPTION")
    print(os.getenv("API_URL"))

    # Validate correct configuration
    if chosen_notification_option is None:
        raise InvalidConfigurationException(
            "No Notification has been chosen in the configuration file."
        )
    if chosen_enrolment is None:
        raise InvalidConfigurationException(
            "No user enrolment has been configured in the configuration file."
        )
    if API_KEY is None or API_URL is None:
        raise InvalidConfigurationException(
            "No API URL or API kEY specified, please check the configuration"
        )
    if CANVAS_ACCOUNT is None:
        raise InvalidConfigurationException(
            "No Canvas account chosen masquerading changes, check configuration."
        )

    # Output to user start of program
    rootLogger.info("Program start...")

    canvas_instance = connect_to_canvas(API_URL, API_KEY)
    admin_account = get_account(canvas_instance, int(CANVAS_ACCOUNT))

    # Print to user term information
    display_term_ids(TERM_IDS)

    # Load Courses and retrieve users from those courses
    # Remove duplicates from the list
    courses_in_term = get_courses_by_term_ids(admin_account)
    all_users = get_user_ids(courses_in_term, ENROLLMENT_TYPES[int(chosen_enrolment)])
    all_users = remove_duplicates(all_users)

    # Iterate over users and update their notification settings
    iterate_users(canvas_instance, all_users, NOTIFICATION_OPTIONS[int(chosen_notification_option)])

    # Show end of program
    rootLogger.info(
        "Program completed, and took: %f seconds", time.time() - program_start
    )


if __name__ == "__main__":
    main()<|MERGE_RESOLUTION|>--- conflicted
+++ resolved
@@ -10,11 +10,7 @@
 from dotenv import load_dotenv
 import requests  # Networking library for python
 from canvasapi import account  # Canvas API Library for python
-<<<<<<< HEAD
-from canvasapi import Canvas, course, exceptions, user
-=======
 from canvasapi import Canvas, course, exceptions
->>>>>>> e37b3153
 
 #############################################################################################
 ## Configuration Options
@@ -329,24 +325,18 @@
             )
 
 
-<<<<<<< HEAD
-def update_user_notification_preferences(user: user.User, desired_preference):
-=======
+
 def update_user_notification_preferences(user, desired_preference) -> list[str]:
->>>>>>> e37b3153
     """
     For each user gathers the communication channels which they are subscribed to, then
     updates their communication preferences with the selected communication preference.
     These preferences are found in NOTIFICATION_OPTIONS
     """
-<<<<<<< HEAD
-    channels = user.get_communication_channels()
-=======
 
     # Variables
     text_output: list[str] = []
     channels: user = user.get_communication_channels()
->>>>>>> e37b3153
+      
     for channel in channels:
         # Append output to output list
         text_output.append(f"{'-':^10} {channel}")
@@ -381,28 +371,6 @@
             ]
 
             if not (len(preferences) > 0):
-<<<<<<< HEAD
-                rootLogger.info(f"{'-':^10}{'No Preferences to update.':<45}")
-                return
-
-            for preference in preferences:
-                thread = threading.Thread(
-                    target=send_to_canvas,
-                    args=(user, desired_preference, channel, preference),
-                )
-                threads.append(thread)
-
-            for thread in threads:
-                thread.start()
-
-            for thread in threads:
-                thread.join()
-
-            rootLogger.info("All updates sent.")
-
-
-def send_to_canvas(user: user.User, desired_preference, channel, preference):
-=======
                 text_output.append(f"{'-':^10}{'No Preferences to update.':<45}")
                 return text_output
 
@@ -431,7 +399,6 @@
 
 
 def send_to_canvas(user, desired_preference, channel, preference) -> str:
->>>>>>> e37b3153
     """
     Sends the notification preference for a particular chanel to the Canvas server
     """
